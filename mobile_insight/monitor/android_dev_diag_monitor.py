--- conflicted
+++ resolved
@@ -137,13 +137,8 @@
     # TMP_FIFO_FILE = "/sdcard/diag_revealer_fifo"
     TMP_FIFO_FILE = os.path.join(get_cache_dir(), "diag_revealer_fifo")
     # Yuanjie: the smaller the lower latency, but maybe higher CPU
-<<<<<<< HEAD
-    # BLOCK_SIZE = 8
-    BLOCK_SIZE = 1
-=======
     # DO NOT CHANGE IT! This value has been optimized
     BLOCK_SIZE = 8
->>>>>>> 33e3aacd
 
     def __init__(self):
         """
