# -*- coding: utf-8 -*-
import urllib
import os
import platform
import sys
import platform
import stat
from distutils.core import setup
try:
    import py2exe
    use_py2exe = True
except ImportError:
    use_py2exe = False

if use_py2exe:
    # This is an temporary workaround to deal with importing errors using py2exe.
    if "py2exe" in sys.argv:
        sys.path.append("./mobile_insight")
        sys.path.append("./win_dep")

PY2EXE_OPTIONS = {
    "bundle_files": 1,      # 1: bundle everything
}

<<<<<<< HEAD
if platform.system() == "Windows":
=======
#Download libraries
if not os.path.exists("./libs"):
    os.makedirs("./libs")
if not os.path.exists("./ws_dissector"):
    os.makedirs("./ws_dissector")

print "Downloading libraries..."

if platform.system()=="Darwin":
    
    arch=platform.architecture()
    if arch[0]!='64bit':
        print "Unsupported operating system: "+str(arch)
        sys.exit()

    prefix="http://metro.cs.ucla.edu/mobile_insight/libs/osx/"
    if not os.path.isfile("./libs/libwireshark.5.dylib"):
        urllib.urlretrieve (prefix+"libwireshark.5.dylib", "./libs/libwireshark.5.dylib")
    if not os.path.isfile("./libs/libwiretap.4.dylib"):
        urllib.urlretrieve (prefix+"libwiretap.4.dylib", "./libs/libwiretap.4.dylib")
    if not os.path.isfile("./libs/libwsutil.4.dylib"):
        urllib.urlretrieve (prefix+"libwsutil.4.dylib", "./libs/libwsutil.4.dylib")
    if not os.path.isfile("./ws_dissector/ws_dissector"):
        urllib.urlretrieve (prefix+"ws_dissector", "./ws_dissector/ws_dissector")
    if not os.path.isfile("./mobile_insight/monitor/dm_collector/dm_collector_c.so"):
        urllib.urlretrieve (prefix+"dm_collector_c.so", "./mobile_insight/monitor/dm_collector/dm_collector_c.so")

    os.chmod("./libs/libwireshark.5.dylib",0o777 | stat.S_IEXEC)
    os.chmod("./libs/libwiretap.4.dylib",0o777 | stat.S_IEXEC)
    os.chmod("./libs/libwsutil.4.dylib",0o777 | stat.S_IEXEC)
    os.chmod("./ws_dissector/ws_dissector",0o777 | stat.S_IEXEC)
    os.chmod("./mobile_insight/monitor/dm_collector/dm_collector_c.so",0o777 | stat.S_IEXEC)

    PACKAGE_DATA = {'mobile_insight.monitor.dm_collector': ['./dm_collector_c.so']}
    DATA_FILES = [(sys.exec_prefix+'/mobile_insight/ws_dissector/',['ws_dissector/ws_dissector']),
                  ('/usr/local/lib/',['libs/libwireshark.5.dylib','libs/libwiretap.4.dylib','libs/libwsutil.4.dylib'])]
elif platform.system()=="Linux":

    arch=platform.architecture()
    if arch[0]=='32bit':
        prefix="http://metro.cs.ucla.edu/mobile_insight/libs/linux-32/"
    elif arch[0]=='64bit':
        prefix="http://metro.cs.ucla.edu/mobile_insight/libs/linux-64/"
    else:
        print "Unsupported operating system: "+str(arch)
        sys.exit()

    if not os.path.isfile("./libs/libwireshark.so.5"):
        urllib.urlretrieve (prefix+"libwireshark.so.5", "./libs/libwireshark.so.5")
    if not os.path.isfile("./libs/libwiretap.so.4"):
        urllib.urlretrieve (prefix+"libwiretap.so.4", "./libs/libwiretap.so.4")
    if not os.path.isfile("./libs/libwsutil.so.4"):
        urllib.urlretrieve (prefix+"libwsutil.so.4", "./libs/libwsutil.so.4")
    if not os.path.isfile("./ws_dissector/ws_dissector"):
        urllib.urlretrieve (prefix+"ws_dissector", "./ws_dissector/ws_dissector")
    if not os.path.isfile("./mobile_insight/monitor/dm_collector/dm_collector_c.so"):
        urllib.urlretrieve (prefix+"dm_collector_c.so", "./mobile_insight/monitor/dm_collector/dm_collector_c.so")
    
    os.chmod("./libs/libwireshark.so.5",0o777 | stat.S_IEXEC)
    os.chmod("./libs/libwiretap.so.4",0o777 | stat.S_IEXEC)
    os.chmod("./libs/libwsutil.so.4",0o777 | stat.S_IEXEC)
    os.chmod("./ws_dissector/ws_dissector",0o777 | stat.S_IEXEC)
    os.chmod("./mobile_insight/monitor/dm_collector/dm_collector_c.so",0o777 | stat.S_IEXEC)

    PACKAGE_DATA = {'mobile_insight.monitor.dm_collector': ['./dm_collector_c.so']}
    DATA_FILES = [(sys.exec_prefix+'/mobile_insight/ws_dissector/',['ws_dissector/ws_dissector']),
                  ('/usr/local/lib/',['libs/libwireshark.so.5','libs/libwiretap.so.4','libs/libwsutil.so.4'])]
elif platform.system() == "Windows":
    arch=platform.architecture()
    if arch[0]!='64bit':
        print "Unsupported operating system: "+str(arch)
        sys.exit()

    prefix="http://metro.cs.ucla.edu/mobile_insight/libs/win-64/"

    if not os.path.isfile("./libs/libwireshark.dll"):
        urllib.urlretrieve (prefix+"libwireshark.dll", "./libs/libwireshark.dll")
    if not os.path.isfile("./libs/wiretap-1.12.0.dll"):
        urllib.urlretrieve (prefix+"wiretap-1.12.0.dll", "./libs/wiretap-1.12.0.dll")
    if not os.path.isfile("./libs/libwsutil.dll"):
        urllib.urlretrieve (prefix+"libwsutil.dll", "./libs/libwsutil.dll")
    if not os.path.isfile("./ws_dissector/ws_dissector.exe"):
        urllib.urlretrieve (prefix+"ws_dissector.exe", "./ws_dissector/ws_dissector.exe")
    if not os.path.isfile("./mobile_insight/monitor/dm_collector/dm_collector_c.pyd"):
        urllib.urlretrieve (prefix+"dm_collector_c.pyd", "./mobile_insight/monitor/dm_collector/dm_collector_c.pyd")

>>>>>>> cfac928f
    PACKAGE_DATA = {'mobile_insight.monitor.dm_collector': ['./dm_collector_c.pyd']}
    ws_files = ['ws_dissector/ws_dissector.exe']
    # include all dlls
    for root, dirs, files in os.walk('ws_dissector'):
        ws_files.extend(['ws_dissector/' + name for name in files if name.endswith('.dll')])
<<<<<<< HEAD
    DATA_FILES = [(sys.exec_prefix+'/mobile_insight/ws_dissector',ws_files)]
else:   # Linux or OS X
    PACKAGE_DATA = {'mobile_insight.monitor.dm_collector': ['./dm_collector_c.so']}
    DATA_FILES = [(sys.exec_prefix+'/mobile_insight/ws_dissector/',['ws_dissector/ws_dissector']),
                  ('/usr/local/lib/',['libs/libwireshark.5.dylib','libs/libwiretap.4.dylib','libs/libwsutil.4.dylib'])]
=======
    DATA_FILES = [(sys.exec_prefix+'/mobile_insight/ws_dissector',ws_files),
                  (sys.exec_prefix+'/mobile_insight/ws_dissector',["./libs/libwireshark.dll","./libs/libwsutil.dll","./libs/wiretap-1.12.0.dll"])]
else:
    print "Unsupported operating system: "+str(arch)
    sys.exit()
>>>>>>> cfac928f

setup(
    name = 'MobileInsight',
    version = '1.0',
    description = 'Mobile network monitoring and analysis',
    author = 'Yuanjie Li, Jiayao Li',
    author_email = 'yuanjie.li@cs.ucla.edu, likayao@ucla.edu',
    url = 'http://metro.cs.ucla.edu/mobile_insight',
    license = 'Apache License 2.0',
    packages = ['mobile_insight',
                'mobile_insight.analyzer',
                'mobile_insight.monitor',
                'mobile_insight.monitor.dm_collector',
                'mobile_insight.monitor.dm_collector.dm_endec',
                ],
    package_data = PACKAGE_DATA,
    data_files = DATA_FILES,
    options = { 'py2exe' : PY2EXE_OPTIONS },
)<|MERGE_RESOLUTION|>--- conflicted
+++ resolved
@@ -22,9 +22,6 @@
     "bundle_files": 1,      # 1: bundle everything
 }
 
-<<<<<<< HEAD
-if platform.system() == "Windows":
-=======
 #Download libraries
 if not os.path.exists("./libs"):
     os.makedirs("./libs")
@@ -111,32 +108,23 @@
     if not os.path.isfile("./mobile_insight/monitor/dm_collector/dm_collector_c.pyd"):
         urllib.urlretrieve (prefix+"dm_collector_c.pyd", "./mobile_insight/monitor/dm_collector/dm_collector_c.pyd")
 
->>>>>>> cfac928f
     PACKAGE_DATA = {'mobile_insight.monitor.dm_collector': ['./dm_collector_c.pyd']}
     ws_files = ['ws_dissector/ws_dissector.exe']
     # include all dlls
     for root, dirs, files in os.walk('ws_dissector'):
         ws_files.extend(['ws_dissector/' + name for name in files if name.endswith('.dll')])
-<<<<<<< HEAD
-    DATA_FILES = [(sys.exec_prefix+'/mobile_insight/ws_dissector',ws_files)]
-else:   # Linux or OS X
-    PACKAGE_DATA = {'mobile_insight.monitor.dm_collector': ['./dm_collector_c.so']}
-    DATA_FILES = [(sys.exec_prefix+'/mobile_insight/ws_dissector/',['ws_dissector/ws_dissector']),
-                  ('/usr/local/lib/',['libs/libwireshark.5.dylib','libs/libwiretap.4.dylib','libs/libwsutil.4.dylib'])]
-=======
     DATA_FILES = [(sys.exec_prefix+'/mobile_insight/ws_dissector',ws_files),
                   (sys.exec_prefix+'/mobile_insight/ws_dissector',["./libs/libwireshark.dll","./libs/libwsutil.dll","./libs/wiretap-1.12.0.dll"])]
 else:
     print "Unsupported operating system: "+str(arch)
     sys.exit()
->>>>>>> cfac928f
 
 setup(
     name = 'MobileInsight',
     version = '1.0',
     description = 'Mobile network monitoring and analysis',
     author = 'Yuanjie Li, Jiayao Li',
-    author_email = 'yuanjie.li@cs.ucla.edu, likayao@ucla.edu',
+    author_email = 'yuanjie.li@cs.ucla.edu, likayo@ucla.edu',
     url = 'http://metro.cs.ucla.edu/mobile_insight',
     license = 'Apache License 2.0',
     packages = ['mobile_insight',
